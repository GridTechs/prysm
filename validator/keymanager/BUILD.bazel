load("@io_bazel_rules_go//go:def.bzl", "go_library", "go_test")

go_library(
    name = "go_default_library",
    srcs = [
        "direct.go",
        "direct_interop.go",
        "direct_unencrypted.go",
        "keymanager.go",
        "log.go",
        "opts.go",
        "remote.go",
        "wallet.go",
    ],
    importpath = "github.com/prysmaticlabs/prysm/validator/keymanager",
    visibility = ["//validator:__subpackages__"],
    deps = [
        "//shared/bls:go_default_library",
        "//shared/bytesutil:go_default_library",
        "//shared/interop:go_default_library",
        "@com_github_pkg_errors//:go_default_library",
        "@com_github_prysmaticlabs_ethereumapis//eth/v1alpha1:go_default_library",
        "@com_github_sirupsen_logrus//:go_default_library",
        "@com_github_wealdtech_eth2_signer_api//pb/v1:go_default_library",
        "@com_github_wealdtech_go_eth2_wallet//:go_default_library",
        "@com_github_wealdtech_go_eth2_wallet_store_filesystem//:go_default_library",
        "@com_github_wealdtech_go_eth2_wallet_types_v2//:go_default_library",
        "@org_golang_google_grpc//:go_default_library",
        "@org_golang_google_grpc//credentials:go_default_library",
    ],
)

go_test(
    name = "go_default_test",
    srcs = [
        "direct_interop_test.go",
        "direct_test.go",
        "opts_test.go",
<<<<<<< HEAD
=======
        "remote_internal_test.go",
>>>>>>> 8d6aed93
        "remote_test.go",
        "wallet_test.go",
    ],
    embed = [":go_default_library"],
    deps = [
        "//shared/bls:go_default_library",
        "//shared/bytesutil:go_default_library",
        "//shared/testutil:go_default_library",
        "@com_github_wealdtech_go_eth2_wallet_encryptor_keystorev4//:go_default_library",
        "@com_github_wealdtech_go_eth2_wallet_nd_v2//:go_default_library",
        "@com_github_wealdtech_go_eth2_wallet_store_filesystem//:go_default_library",
    ],
)<|MERGE_RESOLUTION|>--- conflicted
+++ resolved
@@ -36,10 +36,7 @@
         "direct_interop_test.go",
         "direct_test.go",
         "opts_test.go",
-<<<<<<< HEAD
-=======
         "remote_internal_test.go",
->>>>>>> 8d6aed93
         "remote_test.go",
         "wallet_test.go",
     ],
