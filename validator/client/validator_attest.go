--- conflicted
+++ resolved
@@ -55,38 +55,12 @@
 	log = log.WithField("slot", data.Slot)
 	log = log.WithField("committeeIndex", data.Index)
 
-<<<<<<< HEAD
-	// Find the index in committee to be used for
-	// the aggregation bitfield
-	var indexInCommittee uint64
-	for i, vIndex := range assignment.Committee {
-		if vIndex == validatorIndexRes.Index {
-			indexInCommittee = uint64(i)
-			break
-		}
-	}
-
-	aggregationBitfield := bitfield.NewBitlist(uint64(len(assignment.Committee)))
-	aggregationBitfield.SetBitAt(indexInCommittee, true)
-
-	domain, err := v.validatorClient.DomainData(ctx, &pb.DomainRequest{Epoch: data.Target.Epoch, Domain: params.BeaconConfig().DomainBeaconAttester})
+	sig, err := v.signAtt(ctx, pubKey, data)
 	if err != nil {
-		log.WithError(err).Error("Failed to get domain data from beacon node")
+		log.Errorf("Could not sign attestation: %v", err)
 		return
 	}
 
-	root, err := ssz.HashTreeRoot(data)
-	if err != nil {
-		log.WithError(err).Error("Failed to sign attestation data")
-=======
-	sig, err := v.signAtt(ctx, pubKey, data)
-	if err != nil {
-		log.Errorf("Could not sign attestation: %v", err)
->>>>>>> 8f05f14b
-		return
-	}
-
-	custodyBitfield := bitfield.NewBitlist(uint64(len(assignment.Committee)))
 	aggregationBitfield := bitfield.NewBitlist(uint64(len(assignment.Committee)))
 	aggregationBitfield.SetBitAt(indexInCommittee, true)
 	attestation := &ethpb.Attestation{
@@ -173,13 +147,8 @@
 	if err != nil {
 		return nil, err
 	}
-	attDataAndCustodyBit := &pbp2p.AttestationDataAndCustodyBit{
-		Data: data,
-		// Default is false until phase 1 where proof of custody gets implemented.
-		CustodyBit: false,
-	}
 
-	root, err := ssz.HashTreeRoot(attDataAndCustodyBit)
+	root, err := ssz.HashTreeRoot(data)
 	if err != nil {
 		return nil, err
 	}
