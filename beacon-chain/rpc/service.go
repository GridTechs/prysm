--- conflicted
+++ resolved
@@ -261,12 +261,7 @@
 		GenesisTimeFetcher:   s.genesisTimeFetcher,
 		StateNotifier:        s.stateNotifier,
 		BlockNotifier:        s.blockNotifier,
-<<<<<<< HEAD
 		StateGen:             s.stateGen,
-		SlotTicker:           ticker,
-=======
-		AttestationNotifier:  s.operationNotifier,
->>>>>>> 2c1c41d1
 	}
 	aggregatorServer := &aggregator.Server{
 		BeaconDB:    s.beaconDB,
