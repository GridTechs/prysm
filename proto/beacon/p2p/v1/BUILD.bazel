--- conflicted
+++ resolved
@@ -37,11 +37,8 @@
     name = "go_default_library",
     srcs = [":ssz_generated_files"],
     embed = [":v1_go_proto"],
+    gc_goopts = ["-d=libfuzzer"],
     visibility = ["//visibility:public"],
-<<<<<<< HEAD
-    gc_goopts = ["-d=libfuzzer"],
-=======
->>>>>>> 165aa0a9
     deps = SSZ_DEPS,
 )
 
