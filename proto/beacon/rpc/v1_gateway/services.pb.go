// Code generated by protoc-gen-go. DO NOT EDIT.
// proto/beacon/rpc/v1/services.proto is a deprecated file.

package ethereum_beacon_rpc_v1

import (
	fmt "fmt"
	proto "github.com/golang/protobuf/proto"
	_ "github.com/golang/protobuf/ptypes/empty"
<<<<<<< HEAD
	grpc "google.golang.org/grpc"
	codes "google.golang.org/grpc/codes"
	status "google.golang.org/grpc/status"
=======
>>>>>>> e22365c4
	math "math"
)

// Reference imports to suppress errors if they are not otherwise used.
var _ = proto.Marshal
var _ = fmt.Errorf
var _ = math.Inf

// This is a compile-time assertion to ensure that this generated file
// is compatible with the proto package it is being compiled against.
// A compilation error at this line likely means your copy of the
// proto package needs to be updated.
const _ = proto.ProtoPackageIsVersion3 // please upgrade the proto package

type ValidatorRole int32 // Deprecated: Do not use.
const (
	ValidatorRole_UNKNOWN    ValidatorRole = 0
	ValidatorRole_ATTESTER   ValidatorRole = 1
	ValidatorRole_PROPOSER   ValidatorRole = 2
	ValidatorRole_AGGREGATOR ValidatorRole = 3
)

var ValidatorRole_name = map[int32]string{
	0: "UNKNOWN",
	1: "ATTESTER",
	2: "PROPOSER",
	3: "AGGREGATOR",
}

var ValidatorRole_value = map[string]int32{
	"UNKNOWN":    0,
	"ATTESTER":   1,
	"PROPOSER":   2,
	"AGGREGATOR": 3,
}

func (x ValidatorRole) String() string {
	return proto.EnumName(ValidatorRole_name, int32(x))
}

func (ValidatorRole) EnumDescriptor() ([]byte, []int) {
	return fileDescriptor_9eb4e94b85965285, []int{0}
}

// Deprecated: Do not use.
type ExitedValidatorsRequest struct {
	PublicKeys           [][]byte `protobuf:"bytes,1,rep,name=public_keys,json=publicKeys,proto3" json:"public_keys,omitempty"`
	XXX_NoUnkeyedLiteral struct{} `json:"-"`
	XXX_unrecognized     []byte   `json:"-"`
	XXX_sizecache        int32    `json:"-"`
}

func (m *ExitedValidatorsRequest) Reset()         { *m = ExitedValidatorsRequest{} }
func (m *ExitedValidatorsRequest) String() string { return proto.CompactTextString(m) }
func (*ExitedValidatorsRequest) ProtoMessage()    {}
func (*ExitedValidatorsRequest) Descriptor() ([]byte, []int) {
	return fileDescriptor_9eb4e94b85965285, []int{0}
}

func (m *ExitedValidatorsRequest) XXX_Unmarshal(b []byte) error {
	return xxx_messageInfo_ExitedValidatorsRequest.Unmarshal(m, b)
}
func (m *ExitedValidatorsRequest) XXX_Marshal(b []byte, deterministic bool) ([]byte, error) {
	return xxx_messageInfo_ExitedValidatorsRequest.Marshal(b, m, deterministic)
}
func (m *ExitedValidatorsRequest) XXX_Merge(src proto.Message) {
	xxx_messageInfo_ExitedValidatorsRequest.Merge(m, src)
}
func (m *ExitedValidatorsRequest) XXX_Size() int {
	return xxx_messageInfo_ExitedValidatorsRequest.Size(m)
}
func (m *ExitedValidatorsRequest) XXX_DiscardUnknown() {
	xxx_messageInfo_ExitedValidatorsRequest.DiscardUnknown(m)
}

var xxx_messageInfo_ExitedValidatorsRequest proto.InternalMessageInfo

func (m *ExitedValidatorsRequest) GetPublicKeys() [][]byte {
	if m != nil {
		return m.PublicKeys
	}
	return nil
}

// Deprecated: Do not use.
type ExitedValidatorsResponse struct {
	PublicKeys           [][]byte `protobuf:"bytes,1,rep,name=public_keys,json=publicKeys,proto3" json:"public_keys,omitempty"`
	XXX_NoUnkeyedLiteral struct{} `json:"-"`
	XXX_unrecognized     []byte   `json:"-"`
	XXX_sizecache        int32    `json:"-"`
}

func (m *ExitedValidatorsResponse) Reset()         { *m = ExitedValidatorsResponse{} }
func (m *ExitedValidatorsResponse) String() string { return proto.CompactTextString(m) }
func (*ExitedValidatorsResponse) ProtoMessage()    {}
func (*ExitedValidatorsResponse) Descriptor() ([]byte, []int) {
	return fileDescriptor_9eb4e94b85965285, []int{1}
}

func (m *ExitedValidatorsResponse) XXX_Unmarshal(b []byte) error {
	return xxx_messageInfo_ExitedValidatorsResponse.Unmarshal(m, b)
}
func (m *ExitedValidatorsResponse) XXX_Marshal(b []byte, deterministic bool) ([]byte, error) {
	return xxx_messageInfo_ExitedValidatorsResponse.Marshal(b, m, deterministic)
}
func (m *ExitedValidatorsResponse) XXX_Merge(src proto.Message) {
	xxx_messageInfo_ExitedValidatorsResponse.Merge(m, src)
}
func (m *ExitedValidatorsResponse) XXX_Size() int {
	return xxx_messageInfo_ExitedValidatorsResponse.Size(m)
}
func (m *ExitedValidatorsResponse) XXX_DiscardUnknown() {
	xxx_messageInfo_ExitedValidatorsResponse.DiscardUnknown(m)
}

var xxx_messageInfo_ExitedValidatorsResponse proto.InternalMessageInfo

func (m *ExitedValidatorsResponse) GetPublicKeys() [][]byte {
	if m != nil {
		return m.PublicKeys
	}
	return nil
}

func init() {
	proto.RegisterEnum("ethereum.beacon.rpc.v1.ValidatorRole", ValidatorRole_name, ValidatorRole_value)
	proto.RegisterType((*ExitedValidatorsRequest)(nil), "ethereum.beacon.rpc.v1.ExitedValidatorsRequest")
	proto.RegisterType((*ExitedValidatorsResponse)(nil), "ethereum.beacon.rpc.v1.ExitedValidatorsResponse")
}

func init() {
	proto.RegisterFile("proto/beacon/rpc/v1/services.proto", fileDescriptor_9eb4e94b85965285)
}

var fileDescriptor_9eb4e94b85965285 = []byte{
	// 250 bytes of a gzipped FileDescriptorProto
	0x1f, 0x8b, 0x08, 0x00, 0x00, 0x00, 0x00, 0x00, 0x02, 0xff, 0x8c, 0x8f, 0xb1, 0x4b, 0xc3, 0x40,
	0x14, 0xc6, 0xbd, 0x04, 0x54, 0x5e, 0xab, 0x84, 0x1b, 0x34, 0xd4, 0x41, 0xc9, 0x24, 0x0e, 0x39,
	0x8a, 0x9b, 0x83, 0x12, 0xe1, 0xc8, 0x50, 0x49, 0xca, 0x35, 0xea, 0x28, 0xc9, 0xf5, 0x59, 0x83,
	0x69, 0xef, 0xbc, 0xbb, 0x04, 0xf3, 0x9f, 0xf9, 0xe7, 0x89, 0x09, 0xb8, 0xb8, 0x38, 0xbe, 0xf7,
	0xfd, 0x7e, 0x1f, 0x7c, 0x10, 0x69, 0xa3, 0x9c, 0x62, 0x15, 0x96, 0x52, 0xed, 0x98, 0xd1, 0x92,
	0x75, 0x73, 0x66, 0xd1, 0x74, 0xb5, 0x44, 0x1b, 0x0f, 0x21, 0x3d, 0x41, 0xf7, 0x86, 0x06, 0xdb,
	0x6d, 0x3c, 0x62, 0xb1, 0xd1, 0x32, 0xee, 0xe6, 0xb3, 0xb3, 0x8d, 0x52, 0x9b, 0x06, 0xd9, 0x40,
	0x55, 0xed, 0x2b, 0xc3, 0xad, 0x76, 0xfd, 0x28, 0x45, 0xb7, 0x70, 0xca, 0x3f, 0x6b, 0x87, 0xeb,
	0xa7, 0xb2, 0xa9, 0xd7, 0xa5, 0x53, 0xc6, 0x0a, 0xfc, 0x68, 0xd1, 0x3a, 0x7a, 0x0e, 0x13, 0xdd,
	0x56, 0x4d, 0x2d, 0x5f, 0xde, 0xb1, 0xb7, 0x21, 0xb9, 0xf0, 0x2f, 0xa7, 0x02, 0xc6, 0xd7, 0x02,
	0x7b, 0x7b, 0xe3, 0x85, 0x24, 0xba, 0x83, 0xf0, 0xaf, 0x6f, 0xb5, 0xda, 0x59, 0xfc, 0x57, 0xc1,
	0xd5, 0x03, 0x1c, 0xfd, 0xaa, 0x42, 0x35, 0x48, 0x27, 0x70, 0xf0, 0x98, 0x2d, 0xb2, 0xfc, 0x39,
	0x0b, 0xf6, 0xe8, 0x14, 0x0e, 0x93, 0xa2, 0xe0, 0xab, 0x82, 0x8b, 0x80, 0xfc, 0x5c, 0x4b, 0x91,
	0x2f, 0xf3, 0x15, 0x17, 0x81, 0x47, 0x8f, 0x01, 0x92, 0x34, 0x15, 0x3c, 0x4d, 0x8a, 0x5c, 0x04,
	0xfe, 0xcc, 0x0b, 0xc9, 0xbd, 0xff, 0x45, 0x48, 0xb5, 0x3f, 0x4c, 0xbb, 0xfe, 0x0e, 0x00, 0x00,
	0xff, 0xff, 0x15, 0x01, 0x10, 0xf7, 0x35, 0x01, 0x00, 0x00,
}<|MERGE_RESOLUTION|>--- conflicted
+++ resolved
@@ -7,12 +7,9 @@
 	fmt "fmt"
 	proto "github.com/golang/protobuf/proto"
 	_ "github.com/golang/protobuf/ptypes/empty"
-<<<<<<< HEAD
 	grpc "google.golang.org/grpc"
 	codes "google.golang.org/grpc/codes"
 	status "google.golang.org/grpc/status"
-=======
->>>>>>> e22365c4
 	math "math"
 )
 
