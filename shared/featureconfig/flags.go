package featureconfig

import (
	"gopkg.in/urfave/cli.v2"
)

var (
	broadcastSlashingFlag = &cli.BoolFlag{
		Name:  "broadcast-slashing",
		Usage: "Broadcast slashings from slashing pool.",
	}
	noCustomConfigFlag = &cli.BoolFlag{
		Name:  "no-custom-config",
		Usage: "Run the beacon chain with the real parameters from phase 0.",
	}
	minimalConfigFlag = &cli.BoolFlag{
		Name:  "minimal-config",
		Usage: "Use minimal config with parameters as defined in the spec.",
	}
	writeSSZStateTransitionsFlag = &cli.BoolFlag{
		Name:  "interop-write-ssz-state-transitions",
		Usage: "Write ssz states to disk after attempted state transition",
	}
	enableDynamicCommitteeSubnets = &cli.BoolFlag{
		Name:  "enable-dynamic-committee-subnets",
		Usage: "Enable dynamic committee attestation subnets.",
	}
	// disableForkChoiceUnsafeFlag disables using the LMD-GHOST fork choice to update
	// the head of the chain based on attestations and instead accepts any valid received block
	// as the chain head. UNSAFE, use with caution.
	disableForkChoiceUnsafeFlag = &cli.BoolFlag{
		Name:  "disable-fork-choice-unsafe",
		Usage: "UNSAFE: disable fork choice for determining head of the beacon chain.",
	}
	// disableSSZCache see https://github.com/prysmaticlabs/prysm/pull/4558.
	disableSSZCache = &cli.BoolFlag{
		Name:  "disable-ssz-cache",
		Usage: "Disable ssz state root cache mechanism.",
	}
	// enableEth1DataVoteCacheFlag see https://github.com/prysmaticlabs/prysm/issues/3106.
	enableEth1DataVoteCacheFlag = &cli.BoolFlag{
		Name:  "enable-eth1-data-vote-cache",
		Usage: "Enable unsafe cache mechanism. See https://github.com/prysmaticlabs/prysm/issues/3106",
	}
	skipBLSVerifyFlag = &cli.BoolFlag{
		Name:  "skip-bls-verify",
		Usage: "Whether or not to skip BLS verification of signature at runtime, this is unsafe and should only be used for development",
	}
	enableBackupWebhookFlag = &cli.BoolFlag{
		Name:  "enable-db-backup-webhook",
		Usage: "Serve HTTP handler to initiate database backups. The handler is served on the monitoring port at path /db/backup.",
	}
	kafkaBootstrapServersFlag = &cli.StringFlag{
		Name:  "kafka-url",
		Usage: "Stream attestations and blocks to specified kafka servers. This field is used for bootstrap.servers kafka config field.",
	}
	initSyncVerifyEverythingFlag = &cli.BoolFlag{
		Name: "initial-sync-verify-all-signatures",
		Usage: "Initial sync to finalized checkpoint with verifying block's signature, RANDAO " +
			"and attestation's aggregated signatures. Without this flag, only the proposer " +
			"signature is verified until the node reaches the end of the finalized chain.",
	}
	enableSlasherFlag = &cli.BoolFlag{
		Name: "enable-slasher",
		Usage: "Enables connection to a slasher service in order to retrieve slashable events. Slasher is connected to the beacon node using gRPC and " +
			"the slasher-provider flag can be used to pass its address.",
	}
	customGenesisDelayFlag = &cli.Uint64Flag{
		Name: "custom-genesis-delay",
		Usage: "Start the genesis event with the configured genesis delay in seconds. " +
			"This flag should be used for local development and testing only.",
	}
	cacheFilteredBlockTreeFlag = &cli.BoolFlag{
		Name: "cache-filtered-block-tree",
		Usage: "Cache filtered block tree by maintaining it rather than continually recalculating on the fly, " +
			"this is used for fork choice.",
	}
	disableProtectProposerFlag = &cli.BoolFlag{
		Name: "disable-protect-proposer",
		Usage: "Disables functionality to prevent the validator client from signing and " +
			"broadcasting 2 different block proposals in the same epoch. Protects from slashing.",
	}
	disableProtectAttesterFlag = &cli.BoolFlag{
		Name: "disable-protect-attester",
		Usage: "Disables functionality to prevent the validator client from signing and " +
			"broadcasting 2 any slashable attestations.",
	}
	disableStrictAttestationPubsubVerificationFlag = &cli.BoolFlag{
		Name:  "disable-strict-attestation-pubsub-verification",
		Usage: "Disable strict signature verification of attestations in pubsub. See PR 4782 for details.",
	}
	disableUpdateHeadPerAttestation = &cli.BoolFlag{
		Name:  "disable-update-head-attestation",
		Usage: "Disable update fork choice head on per attestation. See PR 4802 for details.",
	}
	enableByteMempool = &cli.BoolFlag{
		Name:  "enable-byte-mempool",
		Usage: "Enable use of sync.Pool for certain byte arrays in the beacon state",
	}
	enableDomainDataCacheFlag = &cli.BoolFlag{
		Name: "enable-domain-data-cache",
		Usage: "Enable caching of domain data requests per epoch. This feature reduces the total " +
			"calls to the beacon node for each assignment.",
	}
	enableStateGenSigVerify = &cli.BoolFlag{
		Name: "enable-state-gen-sig-verify",
		Usage: "Enable signature verification for state gen. This feature increases the cost to generate a historical state," +
			"the resulting state is signature verified.",
	}
	checkHeadState = &cli.BoolFlag{
		Name:  "check-head-state",
		Usage: "Enables the checking of head state in chainservice first before retrieving the desired state from the db.",
	}
	enableNoiseHandshake = &cli.BoolFlag{
		Name: "enable-noise",
		Usage: "This enables the beacon node to use NOISE instead of SECIO for performing handshakes between peers and " +
			"securing transports between peers",
	}
	dontPruneStateStartUp = &cli.BoolFlag{
		Name:  "dont-prune-state-start-up",
		Usage: "Don't prune historical states upon start up",
	}
	newStateMgmt = &cli.BoolFlag{
		Name:  "new-state-mgmt",
		Usage: "This enables the usage of experimental state mgmt service across Prysm",
	}
	disableInitSyncQueue = &cli.BoolFlag{
		Name:  "disable-init-sync-queue",
		Usage: "Disables concurrent fetching and processing of blocks on initial sync.",
	}
	enableFieldTrie = &cli.BoolFlag{
		Name:  "enable-state-field-trie",
		Usage: "Enables the usage of state field tries to compute the state root",
	}
	enableCustomBlockHTR = &cli.BoolFlag{
		Name:  "enable-custom-block-htr",
		Usage: "Enables the usage of a custom hashing method for our block",
	}
<<<<<<< HEAD
	enableRefCopy = &cli.BoolFlag{
		Name:  "enable-ref-copy",
		Usage: "Enables the usage of a new copying method for our state fields.",
=======
	disableInitSyncBatchSaveBlocks = &cli.BoolFlag{
		Name:  "disable-init-sync-batch-save-blocks",
		Usage: "Instead of saving batch blocks to the DB during initial syncing, this disables batch saving of blocks",
>>>>>>> d5ddd012
	}
)

// Deprecated flags list.
const deprecatedUsage = "DEPRECATED. DO NOT USE."

var (
	deprecatedEnableInitSyncQueue = &cli.BoolFlag{
		Name:   "enable-initial-sync-queue",
		Usage:  deprecatedUsage,
		Hidden: true,
	}
	deprecatedEnableFinalizedBlockRootIndexFlag = &cli.BoolFlag{
		Name:   "enable-finalized-block-root-index",
		Usage:  deprecatedUsage,
		Hidden: true,
	}
	deprecatedOptimizeProcessEpochFlag = &cli.BoolFlag{
		Name:   "optimize-process-epoch",
		Usage:  deprecatedUsage,
		Hidden: true,
	}
	deprecatedPruneFinalizedStatesFlag = &cli.BoolFlag{
		Name:   "prune-finalized-states",
		Usage:  deprecatedUsage,
		Hidden: true,
	}
	deprecatedScatterFlag = &cli.BoolFlag{
		Name:   "scatter",
		Usage:  deprecatedUsage,
		Hidden: true,
	}
	deprecatedEnableSnappyDBCompressionFlag = &cli.BoolFlag{
		Name:   "snappy",
		Usage:  deprecatedUsage,
		Hidden: true,
	}
	deprecatedEnableSkipSlotsCacheFlag = &cli.BoolFlag{
		Name:   "enable-skip-slots-cache",
		Usage:  deprecatedUsage,
		Hidden: true,
	}
	deprecatedEnablePruneBoundaryStateFlag = &cli.BoolFlag{
		Name:   "prune-states",
		Usage:  deprecatedUsage,
		Hidden: true,
	}
	deprecatedEnableActiveIndicesCacheFlag = &cli.BoolFlag{
		Name:   "enable-active-indices-cache",
		Usage:  deprecatedUsage,
		Hidden: true,
	}
	deprecatedEnableActiveCountCacheFlag = &cli.BoolFlag{
		Name:   "enable-active-count-cache",
		Usage:  deprecatedUsage,
		Hidden: true,
	}

	deprecatedEnableCustomStateSSZFlag = &cli.BoolFlag{
		Name:   "enable-custom-state-ssz",
		Usage:  deprecatedUsage,
		Hidden: true,
	}
	deprecatedEnableCommitteeCacheFlag = &cli.BoolFlag{
		Name:   "enable-committee-cache",
		Usage:  deprecatedUsage,
		Hidden: true,
	}
	deprecatedEnableBLSPubkeyCacheFlag = &cli.BoolFlag{
		Name:   "enable-bls-pubkey-cache",
		Usage:  deprecatedUsage,
		Hidden: true,
	}
	deprecatedFastCommitteeAssignmentsFlag = &cli.BoolFlag{
		Name:   "fast-assignments",
		Usage:  deprecatedUsage,
		Hidden: true,
	}
	deprecatedGenesisDelayFlag = &cli.BoolFlag{
		Name:   "genesis-delay",
		Usage:  deprecatedUsage,
		Hidden: true,
	}
	deprecatedNewCacheFlag = &cli.BoolFlag{
		Name:   "new-cache",
		Usage:  deprecatedUsage,
		Hidden: true,
	}
	deprecatedEnableShuffledIndexCacheFlag = &cli.BoolFlag{
		Name:   "enable-shuffled-index-cache",
		Usage:  deprecatedUsage,
		Hidden: true,
	}
	deprecatedSaveDepositDataFlag = &cli.BoolFlag{
		Name:   "save-deposit-data",
		Usage:  deprecatedUsage,
		Hidden: true,
	}
	deprecatedCacheProposerIndicesFlag = &cli.BoolFlag{
		Name:   "cache-proposer-indices",
		Usage:  deprecatedUsage,
		Hidden: true,
	}
	deprecatedprotoArrayForkChoice = &cli.BoolFlag{
		Name:   "proto-array-forkchoice",
		Usage:  deprecatedUsage,
		Hidden: true,
	}
	deprecatedForkchoiceAggregateAttestations = &cli.BoolFlag{
		Name:   "forkchoice-aggregate-attestations",
		Usage:  deprecatedUsage,
		Hidden: true,
	}
	deprecatedEnableAttestationCacheFlag = &cli.BoolFlag{
		Name:   "enable-attestation-cache",
		Usage:  deprecatedUsage,
		Hidden: true,
	}
	deprecatedInitSyncCacheStateFlag = &cli.BoolFlag{
		Name:   "initial-sync-cache-state",
		Usage:  deprecatedUsage,
		Hidden: true,
	}
	deprecatedProtectProposerFlag = &cli.BoolFlag{
		Name:   "protect-proposer",
		Usage:  deprecatedUsage,
		Hidden: true,
	}
	deprecatedProtectAttesterFlag = &cli.BoolFlag{
		Name:   "protect-attester",
		Usage:  deprecatedUsage,
		Hidden: true,
	}
	deprecatedEnableSSZCache = &cli.BoolFlag{
		Name:   "enable-ssz-cache",
		Usage:  deprecatedUsage,
		Hidden: true,
	}
)

var deprecatedFlags = []cli.Flag{
	deprecatedEnableInitSyncQueue,
	deprecatedEnableFinalizedBlockRootIndexFlag,
	deprecatedScatterFlag,
	deprecatedPruneFinalizedStatesFlag,
	deprecatedOptimizeProcessEpochFlag,
	deprecatedEnableSnappyDBCompressionFlag,
	deprecatedEnableSkipSlotsCacheFlag,
	deprecatedEnablePruneBoundaryStateFlag,
	deprecatedEnableActiveIndicesCacheFlag,
	deprecatedEnableActiveCountCacheFlag,
	deprecatedEnableCustomStateSSZFlag,
	deprecatedEnableCommitteeCacheFlag,
	deprecatedEnableBLSPubkeyCacheFlag,
	deprecatedFastCommitteeAssignmentsFlag,
	deprecatedGenesisDelayFlag,
	deprecatedNewCacheFlag,
	deprecatedEnableShuffledIndexCacheFlag,
	deprecatedSaveDepositDataFlag,
	deprecatedCacheProposerIndicesFlag,
	deprecatedprotoArrayForkChoice,
	deprecatedForkchoiceAggregateAttestations,
	deprecatedEnableAttestationCacheFlag,
	deprecatedInitSyncCacheStateFlag,
	deprecatedProtectAttesterFlag,
	deprecatedProtectProposerFlag,
	deprecatedEnableSSZCache,
}

// ValidatorFlags contains a list of all the feature flags that apply to the validator client.
var ValidatorFlags = append(deprecatedFlags, []cli.Flag{
	minimalConfigFlag,
	disableProtectAttesterFlag,
	disableProtectProposerFlag,
	enableDomainDataCacheFlag,
}...)

// E2EValidatorFlags contains a list of the validator feature flags to be tested in E2E.
var E2EValidatorFlags = []string{
	"--enable-domain-data-cache",
}

// BeaconChainFlags contains a list of all the feature flags that apply to the beacon-chain client.
var BeaconChainFlags = append(deprecatedFlags, []cli.Flag{
	noCustomConfigFlag,
	customGenesisDelayFlag,
	minimalConfigFlag,
	writeSSZStateTransitionsFlag,
	disableForkChoiceUnsafeFlag,
	enableDynamicCommitteeSubnets,
	disableSSZCache,
	enableEth1DataVoteCacheFlag,
	initSyncVerifyEverythingFlag,
	skipBLSVerifyFlag,
	kafkaBootstrapServersFlag,
	enableBackupWebhookFlag,
	enableSlasherFlag,
	cacheFilteredBlockTreeFlag,
	disableStrictAttestationPubsubVerificationFlag,
	disableUpdateHeadPerAttestation,
	enableByteMempool,
	enableStateGenSigVerify,
	checkHeadState,
	enableNoiseHandshake,
	dontPruneStateStartUp,
	broadcastSlashingFlag,
	newStateMgmt,
	disableInitSyncQueue,
	enableFieldTrie,
	enableCustomBlockHTR,
<<<<<<< HEAD
	enableRefCopy,
=======
	disableInitSyncBatchSaveBlocks,
>>>>>>> d5ddd012
}...)

// E2EBeaconChainFlags contains a list of the beacon chain feature flags to be tested in E2E.
var E2EBeaconChainFlags = []string{
	"--cache-filtered-block-tree",
	"--enable-eth1-data-vote-cache",
	"--enable-byte-mempool",
	"--enable-state-gen-sig-verify",
	"--check-head-state",
	"--enable-state-field-trie",
	"--enable-ref-copy",
	// TODO(5123): This flag currently fails E2E. Commenting until it's resolved.
	//"--enable-dynamic-committee-subnets",
}<|MERGE_RESOLUTION|>--- conflicted
+++ resolved
@@ -136,15 +136,13 @@
 		Name:  "enable-custom-block-htr",
 		Usage: "Enables the usage of a custom hashing method for our block",
 	}
-<<<<<<< HEAD
+	disableInitSyncBatchSaveBlocks = &cli.BoolFlag{
+		Name:  "disable-init-sync-batch-save-blocks",
+		Usage: "Instead of saving batch blocks to the DB during initial syncing, this disables batch saving of blocks",
+	}
 	enableRefCopy = &cli.BoolFlag{
 		Name:  "enable-ref-copy",
 		Usage: "Enables the usage of a new copying method for our state fields.",
-=======
-	disableInitSyncBatchSaveBlocks = &cli.BoolFlag{
-		Name:  "disable-init-sync-batch-save-blocks",
-		Usage: "Instead of saving batch blocks to the DB during initial syncing, this disables batch saving of blocks",
->>>>>>> d5ddd012
 	}
 )
 
@@ -355,11 +353,8 @@
 	disableInitSyncQueue,
 	enableFieldTrie,
 	enableCustomBlockHTR,
-<<<<<<< HEAD
+	disableInitSyncBatchSaveBlocks,
 	enableRefCopy,
-=======
-	disableInitSyncBatchSaveBlocks,
->>>>>>> d5ddd012
 }...)
 
 // E2EBeaconChainFlags contains a list of the beacon chain feature flags to be tested in E2E.
