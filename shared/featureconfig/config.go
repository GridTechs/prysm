--- conflicted
+++ resolved
@@ -28,34 +28,6 @@
 
 // Flags is a struct to represent which features the client will perform on runtime.
 type Flags struct {
-<<<<<<< HEAD
-	NoCustomConfig                             bool   // NoCustomConfigFlag determines whether to launch a beacon chain using real parameters or demo parameters.
-	CustomGenesisDelay                         uint64 // CustomGenesisDelay signals how long of a delay to set to start the chain.
-	MinimalConfig                              bool   // MinimalConfig as defined in the spec.
-	WriteSSZStateTransitions                   bool   // WriteSSZStateTransitions to tmp directory.
-	InitSyncNoVerify                           bool   // InitSyncNoVerify when initial syncing w/o verifying block's contents.
-	EnableDynamicCommitteeSubnets              bool   // Enables dynamic attestation committee subnets via p2p.
-	SkipBLSVerify                              bool   // Skips BLS verification across the runtime.
-	EnableBackupWebhook                        bool   // EnableBackupWebhook to allow database backups to trigger from monitoring port /db/backup.
-	PruneEpochBoundaryStates                   bool   // PruneEpochBoundaryStates prunes the epoch boundary state before last finalized check point.
-	EnableSnappyDBCompression                  bool   // EnableSnappyDBCompression in the database.
-	KafkaBootstrapServers                      string // KafkaBootstrapServers to find kafka servers to stream blocks, attestations, etc.
-	ProtectProposer                            bool   // ProtectProposer prevents the validator client from signing any proposals that would be considered a slashable offense.
-	ProtectAttester                            bool   // ProtectAttester prevents the validator client from signing any attestations that would be considered a slashable offense.
-	DisableStrictAttestationPubsubVerification bool   // DisableStrictAttestationPubsubVerification will disabling strict signature verification in pubsub.
-	DisableUpdateHeadPerAttestation            bool   // DisableUpdateHeadPerAttestation will disabling update head on per attestation basis.
-	EnableByteMempool                          bool   // EnaableByteMempool memory management.
-	EnableDomainDataCache                      bool   // EnableDomainDataCache caches validator calls to DomainData per epoch.
-	EnableStateGenSigVerify                    bool   // EnableStateGenSigVerify verifies proposer and randao signatures during state gen.
-	CheckHeadState                             bool   // CheckHeadState checks the current headstate before retrieving the desired state from the db.
-	EnableNoise                                bool   // EnableNoise enables the beacon node to use NOISE instead of SECIO when performing a handshake with another peer.
-	DontPruneStateStartUp                      bool   // DontPruneStateStartUp disables pruning state upon beacon node start up.
-	NewStateMgmt                               bool   // NewStateMgmt enables the new experimental state mgmt service.
-	EnableInitSyncQueue                        bool   // EnableInitSyncQueue enables the new initial sync implementation.
-	EnableFieldTrie                            bool   // EnableFieldTrie enables the state from using field specific tries when computing the root.
-	EnableBlockHTR                             bool   // EnableBlockHTR enables custom hashing of our beacon blocks.
-	EnableRefCopy                              bool   // EnableRefCopy copies the references to objects  instead of the objects themselves when copying.
-=======
 	NoCustomConfig                             bool // NoCustomConfigFlag determines whether to launch a beacon chain using real parameters or demo parameters.
 	MinimalConfig                              bool // MinimalConfig as defined in the spec.
 	WriteSSZStateTransitions                   bool // WriteSSZStateTransitions to tmp directory.
@@ -80,7 +52,7 @@
 	EnableFieldTrie                            bool // EnableFieldTrie enables the state from using field specific tries when computing the root.
 	EnableBlockHTR                             bool // EnableBlockHTR enables custom hashing of our beacon blocks.
 	NoInitSyncBatchSaveBlocks                  bool // NoInitSyncBatchSaveBlocks disables batch save blocks mode during initial syncing.
->>>>>>> d5ddd012
+	EnableRefCopy                              bool // EnableRefCopy copies the references to objects instead of the objects themselves when copying.
 	// DisableForkChoice disables using LMD-GHOST fork choice to update
 	// the head of the chain based on attestations and instead accepts any valid received block
 	// as the chain head. UNSAFE, use with caution.
@@ -217,15 +189,13 @@
 		log.Warn("Enabling custom block hashing")
 		cfg.EnableBlockHTR = true
 	}
-<<<<<<< HEAD
+	if ctx.Bool(disableInitSyncBatchSaveBlocks.Name) {
+		log.Warn("Disabling init sync batch save blocks mode")
+		cfg.NoInitSyncBatchSaveBlocks = true
+	}
 	if ctx.Bool(enableRefCopy.Name) {
 		log.Warn("Enabling reference copy")
 		cfg.EnableRefCopy = true
-=======
-	if ctx.Bool(disableInitSyncBatchSaveBlocks.Name) {
-		log.Warn("Disabling init sync batch save blocks mode")
-		cfg.NoInitSyncBatchSaveBlocks = true
->>>>>>> d5ddd012
 	}
 	Init(cfg)
 }
